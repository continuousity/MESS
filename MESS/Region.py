--- conflicted
+++ resolved
@@ -53,12 +53,8 @@
                        ("generations", 0),
                        ("recording_period", 10000),
                        ("population_growth", "constant"),
-<<<<<<< HEAD
                        ("community_assembly_model", "neutral"),
-=======
-                       ("community_assembly_model", 1),
                        ("speciation_model", "point_mutation"),
->>>>>>> 18c399f5dbc92da27e47d57d2ec1829c11ae7662
         ])
 
         ## Track local communities in this model and colonization rates among them
@@ -498,10 +494,9 @@
                     #* self.metacommunity.metcommunity_tree_height)
         return weight
 
-<<<<<<< HEAD
-=======
+
     #def get_local_phy(self):
->>>>>>> cb95c86a
+
 
 def simulate(data, time=time, quiet=True):
     import os
@@ -521,12 +516,8 @@
     "generations" : "Duration of simulations. Specify int range or 0 for lambda.",\
     "recording_period" : "Number of forward-time generations between samples for logging",\
     "population_growth" : "Rate of growth since colonization: exponential/constant",\
-<<<<<<< HEAD
     "community_assembly_model" : "Model of Community Assembly: neutral, filtering, competition",\
-=======
-    "community_assembly_model" : "Neutral:1, Habitat Filtering:2, Competitive Exclusion:3",\
     "speciation_model" : "Type of speciation process: none, point_mutation, protracted, random_fission",\
->>>>>>> 18c399f5dbc92da27e47d57d2ec1829c11ae7662
 }
 
 
